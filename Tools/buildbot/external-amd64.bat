<<<<<<< HEAD
@echo Please use PCbuild\get_externals.bat instead.
@"%~dp0..\..\PCbuild\get_externals.bat" %*
=======
@rem Fetches (and builds if necessary) external dependencies

@rem Assume we start inside the Python source directory
call "Tools\buildbot\external-common.bat"
call "%VS100COMNTOOLS%\..\..\VC\vcvarsall.bat" x86_amd64

if not exist tcltk64\bin\tcl86tg.dll (
    cd tcl-8.6.1.0\win
    nmake -f makefile.vc OPTS=symbols MACHINE=AMD64 INSTALLDIR=..\..\tcltk64 clean core shell dlls
    nmake -f makefile.vc OPTS=symbols MACHINE=AMD64 INSTALLDIR=..\..\tcltk64 install-binaries install-libraries
    cd ..\..
)

if not exist tcltk64\bin\tk86tg.dll (
    cd tk-8.6.1.0\win
    nmake -f makefile.vc OPTS=symbols MACHINE=AMD64 INSTALLDIR=..\..\tcltk64 TCLDIR=..\..\tcl-8.6.1.0 clean
    nmake -f makefile.vc OPTS=symbols MACHINE=AMD64 INSTALLDIR=..\..\tcltk64 TCLDIR=..\..\tcl-8.6.1.0 all
    nmake -f makefile.vc OPTS=symbols MACHINE=AMD64 INSTALLDIR=..\..\tcltk64 TCLDIR=..\..\tcl-8.6.1.0 install-binaries install-libraries
    cd ..\..
)

if not exist tcltk64\lib\tix8.4.3\tix84g.dll (
    cd tix-8.4.3.4\win
    nmake -f python.mak DEBUG=1 MACHINE=AMD64 TCL_DIR=..\..\tcl-8.6.1.0 TK_DIR=..\..\tk-8.6.1.0 INSTALL_DIR=..\..\tcltk64 clean
    nmake -f python.mak DEBUG=1 MACHINE=AMD64 TCL_DIR=..\..\tcl-8.6.1.0 TK_DIR=..\..\tk-8.6.1.0 INSTALL_DIR=..\..\tcltk64 all
    nmake -f python.mak DEBUG=1 MACHINE=AMD64 TCL_DIR=..\..\tcl-8.6.1.0 TK_DIR=..\..\tk-8.6.1.0 INSTALL_DIR=..\..\tcltk64 install
    cd ..\..
)
>>>>>>> 4c9c8481
<|MERGE_RESOLUTION|>--- conflicted
+++ resolved
@@ -1,33 +1,2 @@
-<<<<<<< HEAD
-@echo Please use PCbuild\get_externals.bat instead.
-@"%~dp0..\..\PCbuild\get_externals.bat" %*
-=======
-@rem Fetches (and builds if necessary) external dependencies
-
-@rem Assume we start inside the Python source directory
-call "Tools\buildbot\external-common.bat"
-call "%VS100COMNTOOLS%\..\..\VC\vcvarsall.bat" x86_amd64
-
-if not exist tcltk64\bin\tcl86tg.dll (
-    cd tcl-8.6.1.0\win
-    nmake -f makefile.vc OPTS=symbols MACHINE=AMD64 INSTALLDIR=..\..\tcltk64 clean core shell dlls
-    nmake -f makefile.vc OPTS=symbols MACHINE=AMD64 INSTALLDIR=..\..\tcltk64 install-binaries install-libraries
-    cd ..\..
-)
-
-if not exist tcltk64\bin\tk86tg.dll (
-    cd tk-8.6.1.0\win
-    nmake -f makefile.vc OPTS=symbols MACHINE=AMD64 INSTALLDIR=..\..\tcltk64 TCLDIR=..\..\tcl-8.6.1.0 clean
-    nmake -f makefile.vc OPTS=symbols MACHINE=AMD64 INSTALLDIR=..\..\tcltk64 TCLDIR=..\..\tcl-8.6.1.0 all
-    nmake -f makefile.vc OPTS=symbols MACHINE=AMD64 INSTALLDIR=..\..\tcltk64 TCLDIR=..\..\tcl-8.6.1.0 install-binaries install-libraries
-    cd ..\..
-)
-
-if not exist tcltk64\lib\tix8.4.3\tix84g.dll (
-    cd tix-8.4.3.4\win
-    nmake -f python.mak DEBUG=1 MACHINE=AMD64 TCL_DIR=..\..\tcl-8.6.1.0 TK_DIR=..\..\tk-8.6.1.0 INSTALL_DIR=..\..\tcltk64 clean
-    nmake -f python.mak DEBUG=1 MACHINE=AMD64 TCL_DIR=..\..\tcl-8.6.1.0 TK_DIR=..\..\tk-8.6.1.0 INSTALL_DIR=..\..\tcltk64 all
-    nmake -f python.mak DEBUG=1 MACHINE=AMD64 TCL_DIR=..\..\tcl-8.6.1.0 TK_DIR=..\..\tk-8.6.1.0 INSTALL_DIR=..\..\tcltk64 install
-    cd ..\..
-)
->>>>>>> 4c9c8481
+@echo Please use PCbuild\get_externals.bat instead.
+@"%~dp0..\..\PCbuild\get_externals.bat" %*