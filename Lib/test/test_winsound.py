--- conflicted
+++ resolved
@@ -165,18 +165,8 @@
         # other error is a failure.
         try:
             winsound.PlaySound('!"$%&/(#+*', winsound.SND_ALIAS)
-<<<<<<< HEAD
-        # see http://bugs.python.org/issue19987
-        #else:
-        #    self.assertRaises(
-        #        RuntimeError,
-        #        winsound.PlaySound,
-        #        '!"$%&/(#+*', winsound.SND_ALIAS
-        #    )
-=======
         except RuntimeError:
             pass
->>>>>>> 1007432c
 
     def test_alias_nofallback(self):
         if _have_soundcard():
