--- conflicted
+++ resolved
@@ -1736,11 +1736,7 @@
     # of utf-8 encoded unicode. BINUNICODE8 (protocol 4) supports these huge
     # unicode strings however.
 
-<<<<<<< HEAD
-    @bigmemtest(size=_4G, memuse=2 + ascii_char_size, dry_run=False)
-=======
     @bigmemtest(size=_4G, memuse=8, dry_run=False)
->>>>>>> 4847e4e1
     def test_huge_str_64b(self, size):
         data = "abcd" * (size // 4)
         try:
