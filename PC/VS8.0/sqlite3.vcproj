--- conflicted
+++ resolved
@@ -1,1077 +1,537 @@
-<<<<<<< HEAD
-<?xml version="1.0" encoding="Windows-1252"?>
-<VisualStudioProject
-	ProjectType="Visual C++"
-	Version="8.00"
-	Name="sqlite3"
-	ProjectGUID="{A1A295E5-463C-437F-81CA-1F32367685DA}"
-	RootNamespace="sqlite3"
-	Keyword="Win32Proj"
-	TargetFrameworkVersion="196613"
-	>
-	<Platforms>
-		<Platform
-			Name="Win32"
-		/>
-		<Platform
-			Name="x64"
-		/>
-	</Platforms>
-	<ToolFiles>
-	</ToolFiles>
-	<Configurations>
-		<Configuration
-			Name="Debug|Win32"
-			ConfigurationType="2"
-			InheritedPropertySheets=".\sqlite3.vsprops;.\debug.vsprops"
-			CharacterSet="0"
-			>
-			<Tool
-				Name="VCPreBuildEventTool"
-			/>
-			<Tool
-				Name="VCCustomBuildTool"
-			/>
-			<Tool
-				Name="VCXMLDataGeneratorTool"
-			/>
-			<Tool
-				Name="VCWebServiceProxyGeneratorTool"
-			/>
-			<Tool
-				Name="VCMIDLTool"
-			/>
-			<Tool
-				Name="VCCLCompilerTool"
-				AdditionalIncludeDirectories=""
-			/>
-			<Tool
-				Name="VCManagedResourceCompilerTool"
-			/>
-			<Tool
-				Name="VCResourceCompilerTool"
-			/>
-			<Tool
-				Name="VCPreLinkEventTool"
-			/>
-			<Tool
-				Name="VCLinkerTool"
-				OutputFile="$(OutDir)\$(ProjectName)_d.dll"
-			/>
-			<Tool
-				Name="VCALinkTool"
-			/>
-			<Tool
-				Name="VCManifestTool"
-			/>
-			<Tool
-				Name="VCXDCMakeTool"
-			/>
-			<Tool
-				Name="VCBscMakeTool"
-			/>
-			<Tool
-				Name="VCFxCopTool"
-			/>
-			<Tool
-				Name="VCAppVerifierTool"
-			/>
-			<Tool
-				Name="VCPostBuildEventTool"
-			/>
-		</Configuration>
-		<Configuration
-			Name="Debug|x64"
-			ConfigurationType="2"
-			InheritedPropertySheets=".\sqlite3.vsprops;.\debug.vsprops;.\x64.vsprops"
-			CharacterSet="0"
-			>
-			<Tool
-				Name="VCPreBuildEventTool"
-			/>
-			<Tool
-				Name="VCCustomBuildTool"
-			/>
-			<Tool
-				Name="VCXMLDataGeneratorTool"
-			/>
-			<Tool
-				Name="VCWebServiceProxyGeneratorTool"
-			/>
-			<Tool
-				Name="VCMIDLTool"
-				TargetEnvironment="3"
-			/>
-			<Tool
-				Name="VCCLCompilerTool"
-				AdditionalIncludeDirectories=""
-			/>
-			<Tool
-				Name="VCManagedResourceCompilerTool"
-			/>
-			<Tool
-				Name="VCResourceCompilerTool"
-			/>
-			<Tool
-				Name="VCPreLinkEventTool"
-			/>
-			<Tool
-				Name="VCLinkerTool"
-				OutputFile="$(OutDir)\$(ProjectName)_d.dll"
-			/>
-			<Tool
-				Name="VCALinkTool"
-			/>
-			<Tool
-				Name="VCManifestTool"
-			/>
-			<Tool
-				Name="VCXDCMakeTool"
-			/>
-			<Tool
-				Name="VCBscMakeTool"
-			/>
-			<Tool
-				Name="VCFxCopTool"
-			/>
-			<Tool
-				Name="VCAppVerifierTool"
-			/>
-			<Tool
-				Name="VCPostBuildEventTool"
-			/>
-		</Configuration>
-		<Configuration
-			Name="Release|Win32"
-			ConfigurationType="2"
-			InheritedPropertySheets=".\sqlite3.vsprops"
-			CharacterSet="0"
-			WholeProgramOptimization="1"
-			>
-			<Tool
-				Name="VCPreBuildEventTool"
-			/>
-			<Tool
-				Name="VCCustomBuildTool"
-			/>
-			<Tool
-				Name="VCXMLDataGeneratorTool"
-			/>
-			<Tool
-				Name="VCWebServiceProxyGeneratorTool"
-			/>
-			<Tool
-				Name="VCMIDLTool"
-			/>
-			<Tool
-				Name="VCCLCompilerTool"
-				AdditionalIncludeDirectories=""
-			/>
-			<Tool
-				Name="VCManagedResourceCompilerTool"
-			/>
-			<Tool
-				Name="VCResourceCompilerTool"
-			/>
-			<Tool
-				Name="VCPreLinkEventTool"
-			/>
-			<Tool
-				Name="VCLinkerTool"
-				OutputFile="$(OutDir)\$(ProjectName).dll"
-			/>
-			<Tool
-				Name="VCALinkTool"
-			/>
-			<Tool
-				Name="VCManifestTool"
-			/>
-			<Tool
-				Name="VCXDCMakeTool"
-			/>
-			<Tool
-				Name="VCBscMakeTool"
-			/>
-			<Tool
-				Name="VCFxCopTool"
-			/>
-			<Tool
-				Name="VCAppVerifierTool"
-			/>
-			<Tool
-				Name="VCPostBuildEventTool"
-			/>
-		</Configuration>
-		<Configuration
-			Name="Release|x64"
-			ConfigurationType="2"
-			InheritedPropertySheets=".\sqlite3.vsprops;.\x64.vsprops"
-			CharacterSet="0"
-			WholeProgramOptimization="1"
-			>
-			<Tool
-				Name="VCPreBuildEventTool"
-			/>
-			<Tool
-				Name="VCCustomBuildTool"
-			/>
-			<Tool
-				Name="VCXMLDataGeneratorTool"
-			/>
-			<Tool
-				Name="VCWebServiceProxyGeneratorTool"
-			/>
-			<Tool
-				Name="VCMIDLTool"
-				TargetEnvironment="3"
-			/>
-			<Tool
-				Name="VCCLCompilerTool"
-				AdditionalIncludeDirectories=""
-			/>
-			<Tool
-				Name="VCManagedResourceCompilerTool"
-			/>
-			<Tool
-				Name="VCResourceCompilerTool"
-			/>
-			<Tool
-				Name="VCPreLinkEventTool"
-			/>
-			<Tool
-				Name="VCLinkerTool"
-				OutputFile="$(OutDir)\$(ProjectName).dll"
-			/>
-			<Tool
-				Name="VCALinkTool"
-			/>
-			<Tool
-				Name="VCManifestTool"
-			/>
-			<Tool
-				Name="VCXDCMakeTool"
-			/>
-			<Tool
-				Name="VCBscMakeTool"
-			/>
-			<Tool
-				Name="VCFxCopTool"
-			/>
-			<Tool
-				Name="VCAppVerifierTool"
-			/>
-			<Tool
-				Name="VCPostBuildEventTool"
-			/>
-		</Configuration>
-		<Configuration
-			Name="PGInstrument|Win32"
-			ConfigurationType="2"
-			InheritedPropertySheets=".\sqlite3.vsprops;.\pginstrument.vsprops"
-			CharacterSet="0"
-			WholeProgramOptimization="1"
-			>
-			<Tool
-				Name="VCPreBuildEventTool"
-			/>
-			<Tool
-				Name="VCCustomBuildTool"
-			/>
-			<Tool
-				Name="VCXMLDataGeneratorTool"
-			/>
-			<Tool
-				Name="VCWebServiceProxyGeneratorTool"
-			/>
-			<Tool
-				Name="VCMIDLTool"
-			/>
-			<Tool
-				Name="VCCLCompilerTool"
-				AdditionalIncludeDirectories="&quot;..\..\..\sqlite-3.6.21&quot;"
-			/>
-			<Tool
-				Name="VCManagedResourceCompilerTool"
-			/>
-			<Tool
-				Name="VCResourceCompilerTool"
-			/>
-			<Tool
-				Name="VCPreLinkEventTool"
-			/>
-			<Tool
-				Name="VCLinkerTool"
-				OutputFile="$(OutDir)\$(ProjectName).dll"
-			/>
-			<Tool
-				Name="VCALinkTool"
-			/>
-			<Tool
-				Name="VCManifestTool"
-			/>
-			<Tool
-				Name="VCXDCMakeTool"
-			/>
-			<Tool
-				Name="VCBscMakeTool"
-			/>
-			<Tool
-				Name="VCFxCopTool"
-			/>
-			<Tool
-				Name="VCAppVerifierTool"
-			/>
-			<Tool
-				Name="VCPostBuildEventTool"
-			/>
-		</Configuration>
-		<Configuration
-			Name="PGInstrument|x64"
-			ConfigurationType="2"
-			InheritedPropertySheets=".\sqlite3.vsprops;.\x64.vsprops;.\pginstrument.vsprops"
-			CharacterSet="0"
-			WholeProgramOptimization="1"
-			>
-			<Tool
-				Name="VCPreBuildEventTool"
-			/>
-			<Tool
-				Name="VCCustomBuildTool"
-			/>
-			<Tool
-				Name="VCXMLDataGeneratorTool"
-			/>
-			<Tool
-				Name="VCWebServiceProxyGeneratorTool"
-			/>
-			<Tool
-				Name="VCMIDLTool"
-				TargetEnvironment="3"
-			/>
-			<Tool
-				Name="VCCLCompilerTool"
-				AdditionalIncludeDirectories=""
-			/>
-			<Tool
-				Name="VCManagedResourceCompilerTool"
-			/>
-			<Tool
-				Name="VCResourceCompilerTool"
-			/>
-			<Tool
-				Name="VCPreLinkEventTool"
-			/>
-			<Tool
-				Name="VCLinkerTool"
-			/>
-			<Tool
-				Name="VCALinkTool"
-			/>
-			<Tool
-				Name="VCManifestTool"
-			/>
-			<Tool
-				Name="VCXDCMakeTool"
-			/>
-			<Tool
-				Name="VCBscMakeTool"
-			/>
-			<Tool
-				Name="VCFxCopTool"
-			/>
-			<Tool
-				Name="VCAppVerifierTool"
-			/>
-			<Tool
-				Name="VCPostBuildEventTool"
-			/>
-		</Configuration>
-		<Configuration
-			Name="PGUpdate|Win32"
-			ConfigurationType="2"
-			InheritedPropertySheets=".\sqlite3.vsprops;.\pgupdate.vsprops"
-			CharacterSet="0"
-			WholeProgramOptimization="1"
-			>
-			<Tool
-				Name="VCPreBuildEventTool"
-			/>
-			<Tool
-				Name="VCCustomBuildTool"
-			/>
-			<Tool
-				Name="VCXMLDataGeneratorTool"
-			/>
-			<Tool
-				Name="VCWebServiceProxyGeneratorTool"
-			/>
-			<Tool
-				Name="VCMIDLTool"
-			/>
-			<Tool
-				Name="VCCLCompilerTool"
-				AdditionalIncludeDirectories=""
-			/>
-			<Tool
-				Name="VCManagedResourceCompilerTool"
-			/>
-			<Tool
-				Name="VCResourceCompilerTool"
-			/>
-			<Tool
-				Name="VCPreLinkEventTool"
-			/>
-			<Tool
-				Name="VCLinkerTool"
-				OutputFile="$(OutDir)\$(ProjectName).dll"
-			/>
-			<Tool
-				Name="VCALinkTool"
-			/>
-			<Tool
-				Name="VCManifestTool"
-			/>
-			<Tool
-				Name="VCXDCMakeTool"
-			/>
-			<Tool
-				Name="VCBscMakeTool"
-			/>
-			<Tool
-				Name="VCFxCopTool"
-			/>
-			<Tool
-				Name="VCAppVerifierTool"
-			/>
-			<Tool
-				Name="VCPostBuildEventTool"
-			/>
-		</Configuration>
-		<Configuration
-			Name="PGUpdate|x64"
-			ConfigurationType="2"
-			InheritedPropertySheets=".\sqlite3.vsprops;.\x64.vsprops;.\pgupdate.vsprops"
-			CharacterSet="0"
-			WholeProgramOptimization="1"
-			>
-			<Tool
-				Name="VCPreBuildEventTool"
-			/>
-			<Tool
-				Name="VCCustomBuildTool"
-			/>
-			<Tool
-				Name="VCXMLDataGeneratorTool"
-			/>
-			<Tool
-				Name="VCWebServiceProxyGeneratorTool"
-			/>
-			<Tool
-				Name="VCMIDLTool"
-				TargetEnvironment="3"
-			/>
-			<Tool
-				Name="VCCLCompilerTool"
-				AdditionalIncludeDirectories=""
-			/>
-			<Tool
-				Name="VCManagedResourceCompilerTool"
-			/>
-			<Tool
-				Name="VCResourceCompilerTool"
-			/>
-			<Tool
-				Name="VCPreLinkEventTool"
-			/>
-			<Tool
-				Name="VCLinkerTool"
-			/>
-			<Tool
-				Name="VCALinkTool"
-			/>
-			<Tool
-				Name="VCManifestTool"
-			/>
-			<Tool
-				Name="VCXDCMakeTool"
-			/>
-			<Tool
-				Name="VCBscMakeTool"
-			/>
-			<Tool
-				Name="VCFxCopTool"
-			/>
-			<Tool
-				Name="VCAppVerifierTool"
-			/>
-			<Tool
-				Name="VCPostBuildEventTool"
-			/>
-		</Configuration>
-	</Configurations>
-	<References>
-	</References>
-	<Files>
-		<Filter
-			Name="Header Files"
-			>
-			<File
-				RelativePath="..\..\..\sqlite-3.6.21\sqlite3.h"
-				>
-			</File>
-			<File
-				RelativePath="..\..\..\sqlite-3.6.21\sqlite3ext.h"
-				>
-			</File>
-		</Filter>
-		<Filter
-			Name="Source Files"
-			>
-			<File
-				RelativePath="..\..\..\sqlite-3.6.21\sqlite3.c"
-				>
-			</File>
-		</Filter>
-	</Files>
-	<Globals>
-	</Globals>
-</VisualStudioProject>
-=======
-<?xml version="1.0" encoding="Windows-1252"?>
-<VisualStudioProject
-	ProjectType="Visual C++"
-	Version="8.00"
-	Name="sqlite3"
-	ProjectGUID="{A1A295E5-463C-437F-81CA-1F32367685DA}"
-	RootNamespace="sqlite3"
-	Keyword="Win32Proj"
-	TargetFrameworkVersion="196613"
-	>
-	<Platforms>
-		<Platform
-			Name="Win32"
-		/>
-		<Platform
-			Name="x64"
-		/>
-	</Platforms>
-	<ToolFiles>
-	</ToolFiles>
-	<Configurations>
-		<Configuration
-			Name="Debug|Win32"
-			ConfigurationType="2"
-			InheritedPropertySheets=".\sqlite3.vsprops;.\debug.vsprops"
-			CharacterSet="0"
-			>
-			<Tool
-				Name="VCPreBuildEventTool"
-			/>
-			<Tool
-				Name="VCCustomBuildTool"
-			/>
-			<Tool
-				Name="VCXMLDataGeneratorTool"
-			/>
-			<Tool
-				Name="VCWebServiceProxyGeneratorTool"
-			/>
-			<Tool
-				Name="VCMIDLTool"
-			/>
-			<Tool
-				Name="VCCLCompilerTool"
-				AdditionalIncludeDirectories=""
-			/>
-			<Tool
-				Name="VCManagedResourceCompilerTool"
-			/>
-			<Tool
-				Name="VCResourceCompilerTool"
-			/>
-			<Tool
-				Name="VCPreLinkEventTool"
-			/>
-			<Tool
-				Name="VCLinkerTool"
-				OutputFile="$(OutDir)\$(ProjectName)_d.dll"
-			/>
-			<Tool
-				Name="VCALinkTool"
-			/>
-			<Tool
-				Name="VCManifestTool"
-			/>
-			<Tool
-				Name="VCXDCMakeTool"
-			/>
-			<Tool
-				Name="VCBscMakeTool"
-			/>
-			<Tool
-				Name="VCFxCopTool"
-			/>
-			<Tool
-				Name="VCAppVerifierTool"
-			/>
-			<Tool
-				Name="VCPostBuildEventTool"
-			/>
-		</Configuration>
-		<Configuration
-			Name="Debug|x64"
-			ConfigurationType="2"
-			InheritedPropertySheets=".\sqlite3.vsprops;.\debug.vsprops;.\x64.vsprops"
-			CharacterSet="0"
-			>
-			<Tool
-				Name="VCPreBuildEventTool"
-			/>
-			<Tool
-				Name="VCCustomBuildTool"
-			/>
-			<Tool
-				Name="VCXMLDataGeneratorTool"
-			/>
-			<Tool
-				Name="VCWebServiceProxyGeneratorTool"
-			/>
-			<Tool
-				Name="VCMIDLTool"
-				TargetEnvironment="3"
-			/>
-			<Tool
-				Name="VCCLCompilerTool"
-				AdditionalIncludeDirectories=""
-			/>
-			<Tool
-				Name="VCManagedResourceCompilerTool"
-			/>
-			<Tool
-				Name="VCResourceCompilerTool"
-			/>
-			<Tool
-				Name="VCPreLinkEventTool"
-			/>
-			<Tool
-				Name="VCLinkerTool"
-				OutputFile="$(OutDir)\$(ProjectName)_d.dll"
-			/>
-			<Tool
-				Name="VCALinkTool"
-			/>
-			<Tool
-				Name="VCManifestTool"
-			/>
-			<Tool
-				Name="VCXDCMakeTool"
-			/>
-			<Tool
-				Name="VCBscMakeTool"
-			/>
-			<Tool
-				Name="VCFxCopTool"
-			/>
-			<Tool
-				Name="VCAppVerifierTool"
-			/>
-			<Tool
-				Name="VCPostBuildEventTool"
-			/>
-		</Configuration>
-		<Configuration
-			Name="Release|Win32"
-			ConfigurationType="2"
-			InheritedPropertySheets=".\sqlite3.vsprops"
-			CharacterSet="0"
-			WholeProgramOptimization="1"
-			>
-			<Tool
-				Name="VCPreBuildEventTool"
-			/>
-			<Tool
-				Name="VCCustomBuildTool"
-			/>
-			<Tool
-				Name="VCXMLDataGeneratorTool"
-			/>
-			<Tool
-				Name="VCWebServiceProxyGeneratorTool"
-			/>
-			<Tool
-				Name="VCMIDLTool"
-			/>
-			<Tool
-				Name="VCCLCompilerTool"
-				AdditionalIncludeDirectories=""
-			/>
-			<Tool
-				Name="VCManagedResourceCompilerTool"
-			/>
-			<Tool
-				Name="VCResourceCompilerTool"
-			/>
-			<Tool
-				Name="VCPreLinkEventTool"
-			/>
-			<Tool
-				Name="VCLinkerTool"
-				OutputFile="$(OutDir)\$(ProjectName).dll"
-			/>
-			<Tool
-				Name="VCALinkTool"
-			/>
-			<Tool
-				Name="VCManifestTool"
-			/>
-			<Tool
-				Name="VCXDCMakeTool"
-			/>
-			<Tool
-				Name="VCBscMakeTool"
-			/>
-			<Tool
-				Name="VCFxCopTool"
-			/>
-			<Tool
-				Name="VCAppVerifierTool"
-			/>
-			<Tool
-				Name="VCPostBuildEventTool"
-			/>
-		</Configuration>
-		<Configuration
-			Name="Release|x64"
-			ConfigurationType="2"
-			InheritedPropertySheets=".\sqlite3.vsprops;.\x64.vsprops"
-			CharacterSet="0"
-			WholeProgramOptimization="1"
-			>
-			<Tool
-				Name="VCPreBuildEventTool"
-			/>
-			<Tool
-				Name="VCCustomBuildTool"
-			/>
-			<Tool
-				Name="VCXMLDataGeneratorTool"
-			/>
-			<Tool
-				Name="VCWebServiceProxyGeneratorTool"
-			/>
-			<Tool
-				Name="VCMIDLTool"
-				TargetEnvironment="3"
-			/>
-			<Tool
-				Name="VCCLCompilerTool"
-				AdditionalIncludeDirectories=""
-			/>
-			<Tool
-				Name="VCManagedResourceCompilerTool"
-			/>
-			<Tool
-				Name="VCResourceCompilerTool"
-			/>
-			<Tool
-				Name="VCPreLinkEventTool"
-			/>
-			<Tool
-				Name="VCLinkerTool"
-				OutputFile="$(OutDir)\$(ProjectName).dll"
-			/>
-			<Tool
-				Name="VCALinkTool"
-			/>
-			<Tool
-				Name="VCManifestTool"
-			/>
-			<Tool
-				Name="VCXDCMakeTool"
-			/>
-			<Tool
-				Name="VCBscMakeTool"
-			/>
-			<Tool
-				Name="VCFxCopTool"
-			/>
-			<Tool
-				Name="VCAppVerifierTool"
-			/>
-			<Tool
-				Name="VCPostBuildEventTool"
-			/>
-		</Configuration>
-		<Configuration
-			Name="PGInstrument|Win32"
-			ConfigurationType="2"
-			InheritedPropertySheets=".\sqlite3.vsprops;.\pginstrument.vsprops"
-			CharacterSet="0"
-			WholeProgramOptimization="1"
-			>
-			<Tool
-				Name="VCPreBuildEventTool"
-			/>
-			<Tool
-				Name="VCCustomBuildTool"
-			/>
-			<Tool
-				Name="VCXMLDataGeneratorTool"
-			/>
-			<Tool
-				Name="VCWebServiceProxyGeneratorTool"
-			/>
-			<Tool
-				Name="VCMIDLTool"
-			/>
-			<Tool
-				Name="VCCLCompilerTool"
-				AdditionalIncludeDirectories="&quot;..\..\..\sqlite-3.5.9&quot;"
-			/>
-			<Tool
-				Name="VCManagedResourceCompilerTool"
-			/>
-			<Tool
-				Name="VCResourceCompilerTool"
-			/>
-			<Tool
-				Name="VCPreLinkEventTool"
-			/>
-			<Tool
-				Name="VCLinkerTool"
-				OutputFile="$(OutDir)\$(ProjectName).dll"
-			/>
-			<Tool
-				Name="VCALinkTool"
-			/>
-			<Tool
-				Name="VCManifestTool"
-			/>
-			<Tool
-				Name="VCXDCMakeTool"
-			/>
-			<Tool
-				Name="VCBscMakeTool"
-			/>
-			<Tool
-				Name="VCFxCopTool"
-			/>
-			<Tool
-				Name="VCAppVerifierTool"
-			/>
-			<Tool
-				Name="VCPostBuildEventTool"
-			/>
-		</Configuration>
-		<Configuration
-			Name="PGInstrument|x64"
-			ConfigurationType="2"
-			InheritedPropertySheets=".\sqlite3.vsprops;.\x64.vsprops;.\pginstrument.vsprops"
-			CharacterSet="0"
-			WholeProgramOptimization="1"
-			>
-			<Tool
-				Name="VCPreBuildEventTool"
-			/>
-			<Tool
-				Name="VCCustomBuildTool"
-			/>
-			<Tool
-				Name="VCXMLDataGeneratorTool"
-			/>
-			<Tool
-				Name="VCWebServiceProxyGeneratorTool"
-			/>
-			<Tool
-				Name="VCMIDLTool"
-				TargetEnvironment="3"
-			/>
-			<Tool
-				Name="VCCLCompilerTool"
-				AdditionalIncludeDirectories=""
-			/>
-			<Tool
-				Name="VCManagedResourceCompilerTool"
-			/>
-			<Tool
-				Name="VCResourceCompilerTool"
-			/>
-			<Tool
-				Name="VCPreLinkEventTool"
-			/>
-			<Tool
-				Name="VCLinkerTool"
-			/>
-			<Tool
-				Name="VCALinkTool"
-			/>
-			<Tool
-				Name="VCManifestTool"
-			/>
-			<Tool
-				Name="VCXDCMakeTool"
-			/>
-			<Tool
-				Name="VCBscMakeTool"
-			/>
-			<Tool
-				Name="VCFxCopTool"
-			/>
-			<Tool
-				Name="VCAppVerifierTool"
-			/>
-			<Tool
-				Name="VCPostBuildEventTool"
-			/>
-		</Configuration>
-		<Configuration
-			Name="PGUpdate|Win32"
-			ConfigurationType="2"
-			InheritedPropertySheets=".\sqlite3.vsprops;.\pgupdate.vsprops"
-			CharacterSet="0"
-			WholeProgramOptimization="1"
-			>
-			<Tool
-				Name="VCPreBuildEventTool"
-			/>
-			<Tool
-				Name="VCCustomBuildTool"
-			/>
-			<Tool
-				Name="VCXMLDataGeneratorTool"
-			/>
-			<Tool
-				Name="VCWebServiceProxyGeneratorTool"
-			/>
-			<Tool
-				Name="VCMIDLTool"
-			/>
-			<Tool
-				Name="VCCLCompilerTool"
-				AdditionalIncludeDirectories=""
-			/>
-			<Tool
-				Name="VCManagedResourceCompilerTool"
-			/>
-			<Tool
-				Name="VCResourceCompilerTool"
-			/>
-			<Tool
-				Name="VCPreLinkEventTool"
-			/>
-			<Tool
-				Name="VCLinkerTool"
-				OutputFile="$(OutDir)\$(ProjectName).dll"
-			/>
-			<Tool
-				Name="VCALinkTool"
-			/>
-			<Tool
-				Name="VCManifestTool"
-			/>
-			<Tool
-				Name="VCXDCMakeTool"
-			/>
-			<Tool
-				Name="VCBscMakeTool"
-			/>
-			<Tool
-				Name="VCFxCopTool"
-			/>
-			<Tool
-				Name="VCAppVerifierTool"
-			/>
-			<Tool
-				Name="VCPostBuildEventTool"
-			/>
-		</Configuration>
-		<Configuration
-			Name="PGUpdate|x64"
-			ConfigurationType="2"
-			InheritedPropertySheets=".\sqlite3.vsprops;.\x64.vsprops;.\pgupdate.vsprops"
-			CharacterSet="0"
-			WholeProgramOptimization="1"
-			>
-			<Tool
-				Name="VCPreBuildEventTool"
-			/>
-			<Tool
-				Name="VCCustomBuildTool"
-			/>
-			<Tool
-				Name="VCXMLDataGeneratorTool"
-			/>
-			<Tool
-				Name="VCWebServiceProxyGeneratorTool"
-			/>
-			<Tool
-				Name="VCMIDLTool"
-				TargetEnvironment="3"
-			/>
-			<Tool
-				Name="VCCLCompilerTool"
-				AdditionalIncludeDirectories=""
-			/>
-			<Tool
-				Name="VCManagedResourceCompilerTool"
-			/>
-			<Tool
-				Name="VCResourceCompilerTool"
-			/>
-			<Tool
-				Name="VCPreLinkEventTool"
-			/>
-			<Tool
-				Name="VCLinkerTool"
-			/>
-			<Tool
-				Name="VCALinkTool"
-			/>
-			<Tool
-				Name="VCManifestTool"
-			/>
-			<Tool
-				Name="VCXDCMakeTool"
-			/>
-			<Tool
-				Name="VCBscMakeTool"
-			/>
-			<Tool
-				Name="VCFxCopTool"
-			/>
-			<Tool
-				Name="VCAppVerifierTool"
-			/>
-			<Tool
-				Name="VCPostBuildEventTool"
-			/>
-		</Configuration>
-	</Configurations>
-	<References>
-	</References>
-	<Files>
-		<Filter
-			Name="Header Files"
-			>
-			<File
-				RelativePath="..\..\..\sqlite-3.5.9\sqlite3.h"
-				>
-			</File>
-			<File
-				RelativePath="..\..\..\sqlite-3.5.9\sqlite3ext.h"
-				>
-			</File>
-		</Filter>
-		<Filter
-			Name="Source Files"
-			>
-			<File
-				RelativePath="..\..\..\sqlite-3.5.9\sqlite3.c"
-				>
-			</File>
-		</Filter>
-	</Files>
-	<Globals>
-	</Globals>
-</VisualStudioProject>
->>>>>>> 21967d0b
+<?xml version="1.0" encoding="Windows-1252"?>
+<VisualStudioProject
+	ProjectType="Visual C++"
+	Version="8.00"
+	Name="sqlite3"
+	ProjectGUID="{A1A295E5-463C-437F-81CA-1F32367685DA}"
+	RootNamespace="sqlite3"
+	Keyword="Win32Proj"
+	TargetFrameworkVersion="196613"
+	>
+	<Platforms>
+		<Platform
+			Name="Win32"
+		/>
+		<Platform
+			Name="x64"
+		/>
+	</Platforms>
+	<ToolFiles>
+	</ToolFiles>
+	<Configurations>
+		<Configuration
+			Name="Debug|Win32"
+			ConfigurationType="2"
+			InheritedPropertySheets=".\sqlite3.vsprops;.\debug.vsprops"
+			CharacterSet="0"
+			>
+			<Tool
+				Name="VCPreBuildEventTool"
+			/>
+			<Tool
+				Name="VCCustomBuildTool"
+			/>
+			<Tool
+				Name="VCXMLDataGeneratorTool"
+			/>
+			<Tool
+				Name="VCWebServiceProxyGeneratorTool"
+			/>
+			<Tool
+				Name="VCMIDLTool"
+			/>
+			<Tool
+				Name="VCCLCompilerTool"
+				AdditionalIncludeDirectories=""
+			/>
+			<Tool
+				Name="VCManagedResourceCompilerTool"
+			/>
+			<Tool
+				Name="VCResourceCompilerTool"
+			/>
+			<Tool
+				Name="VCPreLinkEventTool"
+			/>
+			<Tool
+				Name="VCLinkerTool"
+				OutputFile="$(OutDir)\$(ProjectName)_d.dll"
+			/>
+			<Tool
+				Name="VCALinkTool"
+			/>
+			<Tool
+				Name="VCManifestTool"
+			/>
+			<Tool
+				Name="VCXDCMakeTool"
+			/>
+			<Tool
+				Name="VCBscMakeTool"
+			/>
+			<Tool
+				Name="VCFxCopTool"
+			/>
+			<Tool
+				Name="VCAppVerifierTool"
+			/>
+			<Tool
+				Name="VCPostBuildEventTool"
+			/>
+		</Configuration>
+		<Configuration
+			Name="Debug|x64"
+			ConfigurationType="2"
+			InheritedPropertySheets=".\sqlite3.vsprops;.\debug.vsprops;.\x64.vsprops"
+			CharacterSet="0"
+			>
+			<Tool
+				Name="VCPreBuildEventTool"
+			/>
+			<Tool
+				Name="VCCustomBuildTool"
+			/>
+			<Tool
+				Name="VCXMLDataGeneratorTool"
+			/>
+			<Tool
+				Name="VCWebServiceProxyGeneratorTool"
+			/>
+			<Tool
+				Name="VCMIDLTool"
+				TargetEnvironment="3"
+			/>
+			<Tool
+				Name="VCCLCompilerTool"
+				AdditionalIncludeDirectories=""
+			/>
+			<Tool
+				Name="VCManagedResourceCompilerTool"
+			/>
+			<Tool
+				Name="VCResourceCompilerTool"
+			/>
+			<Tool
+				Name="VCPreLinkEventTool"
+			/>
+			<Tool
+				Name="VCLinkerTool"
+				OutputFile="$(OutDir)\$(ProjectName)_d.dll"
+			/>
+			<Tool
+				Name="VCALinkTool"
+			/>
+			<Tool
+				Name="VCManifestTool"
+			/>
+			<Tool
+				Name="VCXDCMakeTool"
+			/>
+			<Tool
+				Name="VCBscMakeTool"
+			/>
+			<Tool
+				Name="VCFxCopTool"
+			/>
+			<Tool
+				Name="VCAppVerifierTool"
+			/>
+			<Tool
+				Name="VCPostBuildEventTool"
+			/>
+		</Configuration>
+		<Configuration
+			Name="Release|Win32"
+			ConfigurationType="2"
+			InheritedPropertySheets=".\sqlite3.vsprops"
+			CharacterSet="0"
+			WholeProgramOptimization="1"
+			>
+			<Tool
+				Name="VCPreBuildEventTool"
+			/>
+			<Tool
+				Name="VCCustomBuildTool"
+			/>
+			<Tool
+				Name="VCXMLDataGeneratorTool"
+			/>
+			<Tool
+				Name="VCWebServiceProxyGeneratorTool"
+			/>
+			<Tool
+				Name="VCMIDLTool"
+			/>
+			<Tool
+				Name="VCCLCompilerTool"
+				AdditionalIncludeDirectories=""
+			/>
+			<Tool
+				Name="VCManagedResourceCompilerTool"
+			/>
+			<Tool
+				Name="VCResourceCompilerTool"
+			/>
+			<Tool
+				Name="VCPreLinkEventTool"
+			/>
+			<Tool
+				Name="VCLinkerTool"
+				OutputFile="$(OutDir)\$(ProjectName).dll"
+			/>
+			<Tool
+				Name="VCALinkTool"
+			/>
+			<Tool
+				Name="VCManifestTool"
+			/>
+			<Tool
+				Name="VCXDCMakeTool"
+			/>
+			<Tool
+				Name="VCBscMakeTool"
+			/>
+			<Tool
+				Name="VCFxCopTool"
+			/>
+			<Tool
+				Name="VCAppVerifierTool"
+			/>
+			<Tool
+				Name="VCPostBuildEventTool"
+			/>
+		</Configuration>
+		<Configuration
+			Name="Release|x64"
+			ConfigurationType="2"
+			InheritedPropertySheets=".\sqlite3.vsprops;.\x64.vsprops"
+			CharacterSet="0"
+			WholeProgramOptimization="1"
+			>
+			<Tool
+				Name="VCPreBuildEventTool"
+			/>
+			<Tool
+				Name="VCCustomBuildTool"
+			/>
+			<Tool
+				Name="VCXMLDataGeneratorTool"
+			/>
+			<Tool
+				Name="VCWebServiceProxyGeneratorTool"
+			/>
+			<Tool
+				Name="VCMIDLTool"
+				TargetEnvironment="3"
+			/>
+			<Tool
+				Name="VCCLCompilerTool"
+				AdditionalIncludeDirectories=""
+			/>
+			<Tool
+				Name="VCManagedResourceCompilerTool"
+			/>
+			<Tool
+				Name="VCResourceCompilerTool"
+			/>
+			<Tool
+				Name="VCPreLinkEventTool"
+			/>
+			<Tool
+				Name="VCLinkerTool"
+				OutputFile="$(OutDir)\$(ProjectName).dll"
+			/>
+			<Tool
+				Name="VCALinkTool"
+			/>
+			<Tool
+				Name="VCManifestTool"
+			/>
+			<Tool
+				Name="VCXDCMakeTool"
+			/>
+			<Tool
+				Name="VCBscMakeTool"
+			/>
+			<Tool
+				Name="VCFxCopTool"
+			/>
+			<Tool
+				Name="VCAppVerifierTool"
+			/>
+			<Tool
+				Name="VCPostBuildEventTool"
+			/>
+		</Configuration>
+		<Configuration
+			Name="PGInstrument|Win32"
+			ConfigurationType="2"
+			InheritedPropertySheets=".\sqlite3.vsprops;.\pginstrument.vsprops"
+			CharacterSet="0"
+			WholeProgramOptimization="1"
+			>
+			<Tool
+				Name="VCPreBuildEventTool"
+			/>
+			<Tool
+				Name="VCCustomBuildTool"
+			/>
+			<Tool
+				Name="VCXMLDataGeneratorTool"
+			/>
+			<Tool
+				Name="VCWebServiceProxyGeneratorTool"
+			/>
+			<Tool
+				Name="VCMIDLTool"
+			/>
+			<Tool
+				Name="VCCLCompilerTool"
+				AdditionalIncludeDirectories="&quot;..\..\..\sqlite-3.6.21&quot;"
+			/>
+			<Tool
+				Name="VCManagedResourceCompilerTool"
+			/>
+			<Tool
+				Name="VCResourceCompilerTool"
+			/>
+			<Tool
+				Name="VCPreLinkEventTool"
+			/>
+			<Tool
+				Name="VCLinkerTool"
+				OutputFile="$(OutDir)\$(ProjectName).dll"
+			/>
+			<Tool
+				Name="VCALinkTool"
+			/>
+			<Tool
+				Name="VCManifestTool"
+			/>
+			<Tool
+				Name="VCXDCMakeTool"
+			/>
+			<Tool
+				Name="VCBscMakeTool"
+			/>
+			<Tool
+				Name="VCFxCopTool"
+			/>
+			<Tool
+				Name="VCAppVerifierTool"
+			/>
+			<Tool
+				Name="VCPostBuildEventTool"
+			/>
+		</Configuration>
+		<Configuration
+			Name="PGInstrument|x64"
+			ConfigurationType="2"
+			InheritedPropertySheets=".\sqlite3.vsprops;.\x64.vsprops;.\pginstrument.vsprops"
+			CharacterSet="0"
+			WholeProgramOptimization="1"
+			>
+			<Tool
+				Name="VCPreBuildEventTool"
+			/>
+			<Tool
+				Name="VCCustomBuildTool"
+			/>
+			<Tool
+				Name="VCXMLDataGeneratorTool"
+			/>
+			<Tool
+				Name="VCWebServiceProxyGeneratorTool"
+			/>
+			<Tool
+				Name="VCMIDLTool"
+				TargetEnvironment="3"
+			/>
+			<Tool
+				Name="VCCLCompilerTool"
+				AdditionalIncludeDirectories=""
+			/>
+			<Tool
+				Name="VCManagedResourceCompilerTool"
+			/>
+			<Tool
+				Name="VCResourceCompilerTool"
+			/>
+			<Tool
+				Name="VCPreLinkEventTool"
+			/>
+			<Tool
+				Name="VCLinkerTool"
+			/>
+			<Tool
+				Name="VCALinkTool"
+			/>
+			<Tool
+				Name="VCManifestTool"
+			/>
+			<Tool
+				Name="VCXDCMakeTool"
+			/>
+			<Tool
+				Name="VCBscMakeTool"
+			/>
+			<Tool
+				Name="VCFxCopTool"
+			/>
+			<Tool
+				Name="VCAppVerifierTool"
+			/>
+			<Tool
+				Name="VCPostBuildEventTool"
+			/>
+		</Configuration>
+		<Configuration
+			Name="PGUpdate|Win32"
+			ConfigurationType="2"
+			InheritedPropertySheets=".\sqlite3.vsprops;.\pgupdate.vsprops"
+			CharacterSet="0"
+			WholeProgramOptimization="1"
+			>
+			<Tool
+				Name="VCPreBuildEventTool"
+			/>
+			<Tool
+				Name="VCCustomBuildTool"
+			/>
+			<Tool
+				Name="VCXMLDataGeneratorTool"
+			/>
+			<Tool
+				Name="VCWebServiceProxyGeneratorTool"
+			/>
+			<Tool
+				Name="VCMIDLTool"
+			/>
+			<Tool
+				Name="VCCLCompilerTool"
+				AdditionalIncludeDirectories=""
+			/>
+			<Tool
+				Name="VCManagedResourceCompilerTool"
+			/>
+			<Tool
+				Name="VCResourceCompilerTool"
+			/>
+			<Tool
+				Name="VCPreLinkEventTool"
+			/>
+			<Tool
+				Name="VCLinkerTool"
+				OutputFile="$(OutDir)\$(ProjectName).dll"
+			/>
+			<Tool
+				Name="VCALinkTool"
+			/>
+			<Tool
+				Name="VCManifestTool"
+			/>
+			<Tool
+				Name="VCXDCMakeTool"
+			/>
+			<Tool
+				Name="VCBscMakeTool"
+			/>
+			<Tool
+				Name="VCFxCopTool"
+			/>
+			<Tool
+				Name="VCAppVerifierTool"
+			/>
+			<Tool
+				Name="VCPostBuildEventTool"
+			/>
+		</Configuration>
+		<Configuration
+			Name="PGUpdate|x64"
+			ConfigurationType="2"
+			InheritedPropertySheets=".\sqlite3.vsprops;.\x64.vsprops;.\pgupdate.vsprops"
+			CharacterSet="0"
+			WholeProgramOptimization="1"
+			>
+			<Tool
+				Name="VCPreBuildEventTool"
+			/>
+			<Tool
+				Name="VCCustomBuildTool"
+			/>
+			<Tool
+				Name="VCXMLDataGeneratorTool"
+			/>
+			<Tool
+				Name="VCWebServiceProxyGeneratorTool"
+			/>
+			<Tool
+				Name="VCMIDLTool"
+				TargetEnvironment="3"
+			/>
+			<Tool
+				Name="VCCLCompilerTool"
+				AdditionalIncludeDirectories=""
+			/>
+			<Tool
+				Name="VCManagedResourceCompilerTool"
+			/>
+			<Tool
+				Name="VCResourceCompilerTool"
+			/>
+			<Tool
+				Name="VCPreLinkEventTool"
+			/>
+			<Tool
+				Name="VCLinkerTool"
+			/>
+			<Tool
+				Name="VCALinkTool"
+			/>
+			<Tool
+				Name="VCManifestTool"
+			/>
+			<Tool
+				Name="VCXDCMakeTool"
+			/>
+			<Tool
+				Name="VCBscMakeTool"
+			/>
+			<Tool
+				Name="VCFxCopTool"
+			/>
+			<Tool
+				Name="VCAppVerifierTool"
+			/>
+			<Tool
+				Name="VCPostBuildEventTool"
+			/>
+		</Configuration>
+	</Configurations>
+	<References>
+	</References>
+	<Files>
+		<Filter
+			Name="Header Files"
+			>
+			<File
+				RelativePath="..\..\..\sqlite-3.6.21\sqlite3.h"
+				>
+			</File>
+			<File
+				RelativePath="..\..\..\sqlite-3.6.21\sqlite3ext.h"
+				>
+			</File>
+		</Filter>
+		<Filter
+			Name="Source Files"
+			>
+			<File
+				RelativePath="..\..\..\sqlite-3.6.21\sqlite3.c"
+				>
+			</File>
+		</Filter>
+	</Files>
+	<Globals>
+	</Globals>
+</VisualStudioProject>